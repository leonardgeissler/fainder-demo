from pathlib import Path
from typing import TYPE_CHECKING

import numpy as np
from fainder.execution.new_runner import run_approx_np, run_exact_np
from fainder.utils import load_input
from loguru import logger

from backend.config import ColumnArray, FainderError, FainderMode

if TYPE_CHECKING:
    import numpy as np
    from fainder.typing import Histogram
    from fainder.typing import PercentileIndex as PctlIndex
    from fainder.typing import PercentileQuery as PctlQuery
    from numpy.typing import NDArray


class FainderIndex:
    def __init__(
        self,
        rebinning_path: Path | None,
        conversion_path: Path | None,
        histogram_path: Path | None,
    ) -> None:
        self.rebinning_index: tuple[list[PctlIndex], list[NDArray[np.float64]]] | None = (
            load_input(rebinning_path, "rebinning index") if rebinning_path else None
        )
        self.conversion_index: tuple[list[PctlIndex], list[NDArray[np.float64]]] | None = (
            load_input(conversion_path, "conversion index") if conversion_path else None
        )
        self.hists: list[tuple[np.uint32, Histogram]] | None = (
            load_input(histogram_path, "histograms") if histogram_path else None
        )

    def update(
        self,
        rebinning_path: Path | None,
        conversion_path: Path | None,
        histogram_path: Path | None,
    ) -> None:
        self.rebinning_index = (
            load_input(rebinning_path, "rebinning index") if rebinning_path else None
        )
        self.conversion_index = (
            load_input(conversion_path, "conversion index") if conversion_path else None
        )
        self.hists = load_input(histogram_path, "histograms") if histogram_path else None

    def search(
        self,
        percentile: float,
        comparison: str,
        reference: float,
        fainder_mode: FainderMode,
        hist_filter: ColumnArray | None = None,
    ) -> ColumnArray:
        # Data validation
        if not (0 < percentile <= 1) or comparison not in ["ge", "gt", "le", "lt"]:
            raise FainderError(
                f"Invalid percentile predicate: {percentile};{comparison};{reference}"
            )

        id_filter = hist_filter
        result: ColumnArray

        # Predicate evaluation
        query: PctlQuery = (percentile, comparison, reference)  # type: ignore
        match fainder_mode:
            case FainderMode.LOW_MEMORY:
                if self.rebinning_index is None:
                    raise FainderError("Rebinning index must be loaded for low_memory mode.")
                result, runtime = run_approx_np(
                    fainder_index=self.rebinning_index,
                    query=query,
                    index_mode="recall",
                    id_filter=id_filter,
                )
            case FainderMode.FULL_PRECISION:
                if self.conversion_index is None:
                    raise FainderError("Conversion index must be loaded for full_precision mode.")
                result, runtime = run_approx_np(
                    fainder_index=self.conversion_index,
                    query=query,
                    index_mode="precision",
                    id_filter=id_filter,
                )
            case FainderMode.FULL_RECALL:
                if self.conversion_index is None:
                    raise FainderError("Conversion index must be loaded for full_recall mode.")
                result, runtime = run_approx_np(
                    fainder_index=self.conversion_index,
                    query=query,
                    index_mode="recall",
                    id_filter=id_filter,
                )
            case FainderMode.EXACT:
                if self.conversion_index is None or self.hists is None:
                    raise FainderError(
                        "Conversion index and histograms must be loaded for exact mode."
                    )

                result, runtime = run_exact_np(
                    fainder_index=self.conversion_index,
                    hists=self.hists,
                    query=query,
                    id_filter=id_filter,
                )

        logger.info(
<<<<<<< HEAD
            f"Query '{query}' ({fainder_mode} mode) returned {len(result)} histograms in "
            f"{runtime:.2f} seconds. With filter size "
            f"{id_filter.size if id_filter is not None else 0}."
=======
            "Query '{}' ({} mode) returned {} histograms in {} seconds.",
            query,
            fainder_mode,
            len(result),
            f"{runtime:.2f}",
>>>>>>> 25d26e71
        )

        return result<|MERGE_RESOLUTION|>--- conflicted
+++ resolved
@@ -108,17 +108,12 @@
                 )
 
         logger.info(
-<<<<<<< HEAD
-            f"Query '{query}' ({fainder_mode} mode) returned {len(result)} histograms in "
-            f"{runtime:.2f} seconds. With filter size "
-            f"{id_filter.size if id_filter is not None else 0}."
-=======
-            "Query '{}' ({} mode) returned {} histograms in {} seconds.",
+            "Query '{}' ({} mode) returned {} histograms in {} seconds. With filtersize: {}",
             query,
             fainder_mode,
             len(result),
             f"{runtime:.2f}",
->>>>>>> 25d26e71
+            id_filter.size if id_filter is not None else "no filter",
         )
 
         return result