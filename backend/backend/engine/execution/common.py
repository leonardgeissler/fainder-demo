import re
from collections.abc import Sequence
from typing import Any, Literal, TypeGuard, TypeVar

import numpy as np
from lark import ParseTree, Token
from lark.visitors import Visitor_Recursive
from loguru import logger
from numpy.typing import NDArray

from backend.config import ColumnArray, DocumentArray, DocumentHighlights, FainderMode, Highlights
from backend.engine.constants import FILTERING_STOP_POINTS
from backend.engine.conversion import doc_to_col_ids

DocResult = tuple[DocumentArray, Highlights]
ColResult = ColumnArray
TResult = TypeVar("TResult", DocResult, ColResult)
TArray = TypeVar("TArray", ColumnArray, DocumentArray)


class ResultGroupAnnotator(Visitor_Recursive[Token]):
    """
    This visitor adds numbers for intermediate result groups to each node.
    A node has a write group and a list of read groups.
    """

    def __init__(self) -> None:
        super().__init__()
        # Use dictionaries to store attributes for both Tree and Token objects
        self.write_groups: dict[int, int] = {}
        self.read_groups: dict[int, list[int]] = {}
        self.parent_write_group: dict[int, int] = {}  # node write group to parent write group
        self.write_groups_used: dict[int, int] = {}
        self.current_write_group = 0

    def apply(self, tree: ParseTree, parallel: bool = False) -> None:
        """
        Apply the visitor to the parse tree.
        For parallel processing, col_op is treated as a disjunction to
        allow for parallel exceution of percentile predicates.
        Args:
            tree: The parse tree to visit.
            parallel: True if the query will be excuted in parallel.
        """
        self.parallel = parallel
        self.visit_topdown(tree)

    def _create_group_id(self) -> int:
        """Create a new group ID."""
        logger.trace("new group id: {}", self.current_write_group + 1)
        self.current_write_group += 1
        return self.current_write_group

    def __default__(self, tree: ParseTree) -> None:
        # Set attributes for all children using the parent's values
        logger.trace("Processing default node: {}", tree)
        if id(tree) in self.write_groups and id(tree) in self.read_groups:
            write_group = self.write_groups[id(tree)]
            read_groups = self.read_groups[id(tree)]

            for child in tree.children:
                # Store in our dictionaries rather than on the objects directly
                self.write_groups[id(child)] = write_group
                self.read_groups[id(child)] = read_groups
                logger.trace(
                    "Child {} has write group {} and read group {}",
                    child,
                    write_group,
                    read_groups,
                )
        else:
            raise ValueError(f"Node {tree} does not have write or read groups")

    def query(self, tree: ParseTree) -> None:
        logger.trace("Processing query node: {}", tree)
        # Set attributes for query node and children
        self.write_groups[id(tree)] = 0
        self.read_groups[id(tree)] = [0]
        self.parent_write_group[0] = 0
        self.write_groups_used[0] = 0

        # Set same attributes for all children
        for child in tree.children:
            self.write_groups[id(child)] = 0
            self.read_groups[id(child)] = [0]

    def conjunction(self, tree: ParseTree) -> None:
        logger.trace("Processing conjunction node: {}", tree)
        # For conjunction, all children read and write to the same groups
        if id(tree) in self.write_groups and id(tree) in self.read_groups:
            write_group = self.write_groups[id(tree)]
            read_group = self.read_groups[id(tree)]

            for child in tree.children:
                self.write_groups[id(child)] = write_group
                self.read_groups[id(child)] = read_group
                self.parent_write_group[write_group] = write_group
        else:
            raise ValueError("Node {} does not have write or read groups", tree)

    def disjunction(self, tree: ParseTree) -> None:
        logger.trace("Processing disjunction node: {}", tree)
        # For disjunction, give each child a new write group and add to read groups
        if id(tree) in self.write_groups and id(tree) in self.read_groups:
            parent_write_group = self.write_groups[id(tree)]
            parent_read_groups = self.read_groups[id(tree)].copy()

            for child in tree.children:
                current_write_group = self._create_group_id()
                self.write_groups_used[current_write_group] = 0
                self.write_groups[id(child)] = current_write_group
                self.read_groups[id(child)] = [current_write_group, *parent_read_groups]
                self.parent_write_group[current_write_group] = parent_write_group
        else:
            raise ValueError("Node {} does not have write or read groups", tree)

    def negation(self, tree: ParseTree) -> None:
        logger.trace("Processing negation node: {}", tree)
        # For negation, increment the write group and add to read groups
        if id(tree) in self.write_groups and id(tree) in self.read_groups:
            parent_group = self.write_groups[id(tree)]
            new_group = self._create_group_id()
            read_group = self.read_groups[id(tree)].copy()
            read_groups = [new_group, *read_group]
            self.parent_write_group[new_group] = parent_group
            self.write_groups_used[new_group] = 0

            for child in tree.children:
                self.write_groups[id(child)] = new_group
                self.read_groups[id(child)] = read_groups

        else:
            raise ValueError("Node {} does not have write or read groups", tree)

    def col_op(self, tree: ParseTree) -> None:
        # Set attributes for all children using the parent's values
        logger.trace("Processing col node: {}", tree)
        if id(tree) in self.write_groups and id(tree) in self.read_groups:
            if self.parallel:
                # For parallel processing, treat col_op as a disjunction
                parent_write_group = self.write_groups[id(tree)]
                parent_read_groups = self.read_groups[id(tree)].copy()

                for child in tree.children:
                    current_write_group = self._create_group_id()
                    self.write_groups_used[current_write_group] = 0
                    self.write_groups[id(child)] = current_write_group
                    self.read_groups[id(child)] = [current_write_group, *parent_read_groups]
                    self.parent_write_group[current_write_group] = parent_write_group
            else:
                # For sequential processing, all children read and write to the same groups
                write_group = self.write_groups[id(tree)]
                read_groups = self.read_groups[id(tree)]
                self.write_groups_used[write_group] = 0

                for child in tree.children:
                    # Store in our dictionaries rather than on the objects directly
                    self.write_groups[id(child)] = write_group
                    self.read_groups[id(child)] = read_groups
                    logger.trace(
                        "Child {} has write group {} and read group {}",
                        child,
                        write_group,
                        read_groups,
                    )
        else:
            raise ValueError(f"Node {tree} does not have write or read groups")

    def percentile_op(self, tree: ParseTree) -> None:
        # Set attributes for all children using the parent's values
        logger.trace("Processing percentile node: {}", tree)
        if id(tree) in self.write_groups and id(tree) in self.read_groups:
            write_group = self.write_groups[id(tree)]
            read_groups = self.read_groups[id(tree)]

            for read_group in read_groups:
                if read_group not in self.write_groups_used:
                    raise ValueError(f"Read group {read_group} not found in write groups")
                self.write_groups_used[read_group] += 1

            for child in tree.children:
                # Store in our dictionaries rather than on the objects directly
                self.write_groups[id(child)] = write_group
                self.read_groups[id(child)] = read_groups
                logger.trace(
                    "Child {} has write group {} and read group {}",
                    child,
                    write_group,
                    read_groups,
                )
        else:
<<<<<<< HEAD
            raise ValueError("Node {} does not have write or read groups", tree)
=======
            raise ValueError(f"Node {tree} does not have write or read groups")
>>>>>>> 176b7771


def exceeds_filtering_limit(
    ids: DocumentArray | ColumnArray,
    id_type: Literal["num_hist_ids", "num_col_ids", "num_doc_ids"],
    fainder_mode: FainderMode,
) -> bool:
    """Check if the number of IDs exceeds the filtering limit for the current mode."""
    return len(ids) > FILTERING_STOP_POINTS[fainder_mode][id_type]


def is_doc_result(val: Sequence[Any]) -> TypeGuard[Sequence[DocResult]]:
    """Check if a list contains document results (document IDs and highlights)."""
    return all(isinstance(item, tuple) for item in val)


def merge_highlights(
    left: Highlights,
    right: Highlights,
    doc_ids: DocumentArray,
    doc_to_cols: list[NDArray[np.uint32]],
) -> Highlights:
    """Merge highlights for documents that are in the result set."""
    pattern = r"<mark>(.*?)</mark>"
    regex = re.compile(pattern, re.DOTALL)

    # Merge document highlights
    doc_highlights: DocumentHighlights = {}
    left_doc_highlights = left[0]
    right_doc_highlights = right[0]
    for doc_id in doc_ids:
        left_highlights = left_doc_highlights.get(doc_id, {})
        right_highlights = right_doc_highlights.get(doc_id, {})

        # Only process if either side has highlights
        if left_highlights or right_highlights:
            merged_highlights = {}

            # Process each field that appears in either highlight set
            all_keys = set(left_highlights.keys()) | set(right_highlights.keys())
            for key in all_keys:
                left_text = left_highlights.get(key, "")
                right_text = right_highlights.get(key, "")

                # If either text is empty, use the non-empty one
                if not left_text:
                    merged_highlights[key] = right_text
                    continue
                if not right_text:
                    continue

                # Both texts have content, merge their marks
                # Extract all marked words from right text
                right_marks = set(regex.findall(right_text))

                # Add marks from right text to left text
                for word in right_marks:
                    if f"<mark>{word}</mark>" not in left_text:
                        # Word isn't marked yet
                        left_text = left_text.replace(word, f"<mark>{word}</mark>")

                merged_highlights[key] = left_text

            doc_highlights[doc_id] = merged_highlights

    # Merge column highlights
    col_highlights = union_array(left[1], right[1])
    col_highlights = intersection_array(col_highlights, doc_to_col_ids(doc_ids, doc_to_cols))

    return doc_highlights, col_highlights


def intersection_array(a: DocumentArray, b: DocumentArray) -> DocumentArray:
    mask = np.isin(a, b)
    return a[mask]


def union_array(a: DocumentArray, b: DocumentArray) -> DocumentArray:
    return np.union1d(a, b)


def reducing(
    arrays: Sequence[TArray],
    operator: Literal["and", "or"],
) -> TArray:
    if operator == "and":
        intersection = arrays[0]
        for arr in arrays[1:]:
            intersection = np.intersect1d(intersection, arr, assume_unique=True)
        return intersection.view(type(arrays[0]))
    if operator == "or":
        union = arrays[0]
        for arr in arrays[1:]:
            union = np.union1d(union, arr)
        return union.view(type(arrays[0]))
    raise ValueError(f"Invalid operator: {operator}")


def negation(
    item: TArray,
    number_of_ids: int,
) -> TArray:
    # Create a mask for the negation
    dtype = item.dtype
    mask = np.isin(np.arange(number_of_ids), item, invert=True)
    result = np.arange(number_of_ids, dtype=dtype)[mask]
    return result.view(type(item))


def junction(
    items: Sequence[TResult],
    operator: Literal["and", "or"],
    enable_highlighting: bool = False,
    doc_to_cols: list[NDArray[np.uint32]] | None = None,
) -> TResult:
    """Combine query results using a junction operator (AND/OR)."""
    if len(items) < 2:
        raise ValueError("Junction must have at least two items")

    # Items contains document results (i.e., DocResult)
    if is_doc_result(items):
        if enable_highlighting and doc_to_cols is not None:
            # Initialize result with first item
            doc_ids: DocumentArray = items[0][0]
            highlights: Highlights = items[0][1]

            # Merge all other items
            for item in items[1:]:
                if operator == "and":
                    doc_ids = intersection_array(doc_ids, item[0])
                else:
                    doc_ids = union_array(doc_ids, item[0])
                highlights = merge_highlights(highlights, item[1], doc_ids, doc_to_cols)

            return doc_ids, highlights  # type: ignore
        doc_ids_list = [item[0] for item in items]
        return reducing(doc_ids_list, operator), ({}, np.array([], dtype=np.uint32))  # type: ignore

    # Items contains column results (i.e., ColResult)
    return reducing(items, operator)  # type: ignore<|MERGE_RESOLUTION|>--- conflicted
+++ resolved
@@ -189,11 +189,7 @@
                     read_groups,
                 )
         else:
-<<<<<<< HEAD
-            raise ValueError("Node {} does not have write or read groups", tree)
-=======
             raise ValueError(f"Node {tree} does not have write or read groups")
->>>>>>> 176b7771
 
 
 def exceeds_filtering_limit(
