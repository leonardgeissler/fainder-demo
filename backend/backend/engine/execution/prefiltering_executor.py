from collections import defaultdict
from collections.abc import Sequence

import numpy as np
from lark import ParseTree, Token, Transformer
from loguru import logger
from numpy import uint32
from numpy.typing import NDArray

from backend.config import ColumnHighlights, DocumentHighlights, FainderMode, Metadata
from backend.engine.conversion import (
    col_to_doc_ids,
    doc_to_col_ids,
)
from backend.indices import FainderIndex, HnswIndex, TantivyIndex

from .common import (
    ColResult,
    ColumnArray,
    DocResult,
    DocumentArray,
    ResultGroupAnnotator,
    TResult,
    exceeds_filtering_limit,
    junction,
    negation,
    reducing,
)
from .executor import Executor


class IntermediateResult:
    """Intermediate results for prefiltering.
    Only one of doc_ids or col_ids should be set.
    If multiple are set, this should result in an error.
    """

    def __init__(
        self,
        fainder_mode: FainderMode,
        doc_ids: DocumentArray | None = None,
        col_ids: ColumnArray | None = None,
    ) -> None:
        self.fainder_mode = fainder_mode
        if doc_ids is None and col_ids is None:
            raise ValueError("doc_ids and col_ids cannot both be None")
        if doc_ids is not None and col_ids is not None:
            raise ValueError("doc_ids and col_ids cannot both be set")

        self._doc_ids: DocumentArray | None = (
            None
            if doc_ids is not None
            and exceeds_filtering_limit(doc_ids, "num_doc_ids", fainder_mode)
            else doc_ids
        )
        self._col_ids: ColumnArray | None = (
            None
            if col_ids is not None
            and exceeds_filtering_limit(col_ids, "num_col_ids", fainder_mode)
            else col_ids
        )

    def add_col_ids(self, col_ids: ColumnArray, doc_to_cols: list[list[int]]) -> None:
        if self._doc_ids is not None:
            helper_col_ids = doc_to_col_ids(self._doc_ids, doc_to_cols)
            col_ids = reducing([helper_col_ids, col_ids], "and")
        if self._col_ids is not None:
            col_ids = reducing([self._col_ids, col_ids], "and")
        self._col_ids = col_ids
        self._doc_ids = None

    def add_doc_ids(self, doc_ids: DocumentArray, col_to_doc: NDArray[uint32]) -> None:
        if self._col_ids is not None:
            helper_doc_ids = col_to_doc_ids(self._col_ids, col_to_doc)
            doc_ids = reducing([doc_ids, helper_doc_ids], "and")
        if self._doc_ids is not None:
            doc_ids = reducing([doc_ids, self._doc_ids], "and")
        self._doc_ids = doc_ids
        self._col_ids = None

    def build_hist_filter(self, metadata: Metadata) -> ColumnArray | None:
        """Build a histogram filter from the intermediate results."""
        if self._col_ids is not None:
            if exceeds_filtering_limit(self._col_ids, "num_col_ids", self.fainder_mode):
                return None
            return self._col_ids
        if self._doc_ids is not None:
            if exceeds_filtering_limit(self._doc_ids, "num_doc_ids", self.fainder_mode):
                return None
            return doc_to_col_ids(self._doc_ids, metadata.doc_to_cols)
        return None

    def is_empty(self) -> bool:
        """Check if the intermediate result is empty."""
        return self._col_ids is None and self._doc_ids is None

    def __str__(self) -> str:
        """String representation of the intermediate result."""
        return f"IntermediateResult(\n\tdoc_ids={self._doc_ids},\n\tcol_ids={self._col_ids}\n)"


class IntermediateResultStore:
    """Store intermediate results for prefiltering per group."""

    def __init__(self, fainder_mode: FainderMode, write_groups_used: dict[int, int]) -> None:
        self.results: dict[int, IntermediateResult] = {}
        self.fainder_mode = fainder_mode
        self.write_groups_used = write_groups_used
        self.write_groups_actually_used: dict[int, int] = {}

    def add_col_id_results(
        self,
        write_group: int,
        col_ids: ColumnArray,
        doc_to_cols: list[list[int]],
    ) -> None:
<<<<<<< HEAD
        logger.opt(lazy=True).trace(
            f"Adding column IDs to write group {write_group} length of col_ids: {col_ids.size}"
=======
        logger.trace(
            "Adding column IDs to write group {} length of col_ids: {}", write_group, len(col_ids)
>>>>>>> 25d26e71
        )
        if write_group not in self.write_groups_used:
            raise ValueError("Write group {} is not used", write_group)

        if write_group in self.write_groups_used and self.write_groups_used[write_group] < 1:
            logger.trace("Write group {} is not used, skipping adding column IDs", write_group)
            return

        if exceeds_filtering_limit(col_ids, "num_col_ids", self.fainder_mode):
            logger.trace("Column IDs exceed filtering limit, skipping adding column IDs")
            return

        logger.trace("Write group {} is used, adding column IDs", write_group)
        if write_group in self.results:
            self.results[write_group].add_col_ids(col_ids=col_ids, doc_to_cols=doc_to_cols)
        else:
            self.results[write_group] = IntermediateResult(
                col_ids=col_ids, fainder_mode=self.fainder_mode
            )

    def add_doc_id_results(
        self,
        write_group: int,
        doc_ids: DocumentArray,
        col_to_doc: NDArray[uint32],
    ) -> None:
<<<<<<< HEAD
        logger.opt(lazy=True).trace(
            f"Adding document IDs to write group {write_group} length of doc_ids: {doc_ids.size}"
=======
        logger.trace(
            "Adding document IDs to write group {} length of doc_ids: {}",
            write_group,
            len(doc_ids),
>>>>>>> 25d26e71
        )
        if write_group not in self.write_groups_used:
            raise ValueError("Write group {} is not used", write_group)

        if write_group in self.write_groups_used and self.write_groups_used[write_group] < 1:
            logger.trace("Write group {} is not used, skipping adding document IDs", write_group)
            return

        if exceeds_filtering_limit(doc_ids, "num_doc_ids", self.fainder_mode):
            logger.trace("Document IDs exceed filtering limit, skipping adding document IDs")
            return

        logger.trace("Write group {} is used, adding document IDs", write_group)
        if write_group in self.results:
            self.results[write_group].add_doc_ids(doc_ids=doc_ids, col_to_doc=col_to_doc)
        else:
            self.results[write_group] = IntermediateResult(
                doc_ids=doc_ids, fainder_mode=self.fainder_mode
            )

    def build_hist_filter(self, read_groups: list[int], metadata: Metadata) -> ColumnArray | None:
        """Build a histogram filter from the intermediate results."""
        hist_filters: list[ColumnArray] | None = None
        if len(read_groups) == 0:
            raise ValueError("Cannot build a hist filter without read groups")

        for read_group in read_groups:
            if read_group not in self.results or self.results[read_group].is_empty():
                # This means this group does not have an intermediate result yet this happens alot
                logger.trace(
                    "Read group {} does not have an intermediate result, skipping", read_group
                )
                continue

            logger.trace(
                "Processing read group {} with results {}", read_group, self.results[read_group]
            )
            intermediate = self.results[read_group].build_hist_filter(metadata)

<<<<<<< HEAD
            logger.opt(lazy=True).trace(
                f"Intermediate result size: "
                f"{len(intermediate) if intermediate is not None else 'None'}"
=======
            logger.trace(
                "Intermediate result size: {}", len(intermediate) if intermediate else "None"
>>>>>>> 25d26e71
            )
            self.write_groups_actually_used[read_group] = (
                self.write_groups_actually_used.get(read_group, 0) + 1
            )

            if intermediate is None:
                continue

            if len(intermediate) == 0:
                return np.array([], dtype=uint32)

            if hist_filters is None:
                hist_filters = [intermediate]
            else:
                hist_filters.append(intermediate)

        if hist_filters is None or len(hist_filters) == 0:
            return None
        return reducing(hist_filters, "and")


class PrefilteringExecutor(Transformer[Token, DocResult], Executor):
    """Uses prefiltering to reduce the number of documents before executing the query."""

    def __init__(
        self,
        tantivy_index: TantivyIndex,
        fainder_index: FainderIndex,
        hnsw_index: HnswIndex,
        metadata: Metadata,
        fainder_mode: FainderMode = FainderMode.LOW_MEMORY,
        enable_highlighting: bool = False,
        min_usability_score: float = 0.0,
        rank_by_usability: bool = True,
    ) -> None:
        self.tantivy_index = tantivy_index
        self.fainder_index = fainder_index
        self.hnsw_index = hnsw_index
        self.metadata = metadata
        self.min_usability_score = min_usability_score
        self.rank_by_usability = rank_by_usability

        self.reset(fainder_mode, enable_highlighting)

    def reset(self, fainder_mode: FainderMode, enable_highlighting: bool = False) -> None:
        logger.trace("Resetting executor")
        self.scores: dict[int, float] = defaultdict(float)
        self.fainder_mode = fainder_mode
        self.enable_highlighting = enable_highlighting
        self.intermediate_results = IntermediateResultStore(fainder_mode, {})
        self.write_groups: dict[int, int] = {}
        self.read_groups: dict[int, list[int]] = {}
        self.parent_write_group: dict[int, int] = {}

    def _get_write_group(self, node: ParseTree | Token) -> int:
        """Get the write group for a node."""
        node_id = id(node)
        if node_id in self.write_groups:
            return self.write_groups[node_id]
        logger.warning("Node {} does not have a write group with id {}", node, node_id)
        logger.warning("Write groups: {}", self.write_groups)
        raise ValueError("Node does not have a write group")

    def _get_read_groups(self, node: ParseTree | Token) -> list[int]:
        """Get the read groups for a node."""
        node_id = id(node)
        if node_id in self.read_groups:
            return self.read_groups[node_id]
        logger.warning("Node {} does not have read groups", node)
        logger.warning("Read groups: {}", self.read_groups)
        raise ValueError("Node does not have read groups")

    def _get_parent_write_group(self, write_group: int) -> int:
        """Get the parent write group for a write group."""
        if write_group in self.parent_write_group:
            return self.parent_write_group[write_group]
        logger.warning("Write group {} does not have a parent write group", write_group)
        logger.warning("Parent write groups: {}", self.parent_write_group)
        raise ValueError("Write group does not have a parent write group")

    def _clean_items(self, items: Sequence[tuple[TResult, int]]) -> tuple[Sequence[TResult], int]:
        """Helper function to clean items for conjunction and disjunction."""
        clean_times: list[TResult] = []
        write_group = 0
        for item in items:
            clean_times.append(item[0])
            # NOTE: The write group is the same for all items in the input sequence
            write_group = item[1]

        return clean_times, write_group

    def execute(self, tree: ParseTree) -> DocResult:
        """Start processing the parse tree."""
        self.write_groups = {}
        self.read_groups = {}
        logger.trace(tree.pretty())
        groups = ResultGroupAnnotator()
        groups.apply(tree, parallel=True)
        self.write_groups = groups.write_groups
        self.read_groups = groups.read_groups
        self.parent_write_group = groups.parent_write_group
        self.intermediate_results.write_groups_used = groups.write_groups_used
        logger.trace("Write groups: {}", self.write_groups)
        logger.trace("Read groups: {}", self.read_groups)
        logger.trace("Parent write groups: {}", self.parent_write_group)
        logger.trace("Write groups used: {}", self.intermediate_results.write_groups_used)

        result = self.transform(tree)

        self.write_groups_actually_used = self.intermediate_results.write_groups_actually_used
        self.write_groups_used = self.intermediate_results.write_groups_used
        logger.trace("Write groups actually used: {}", self.write_groups_actually_used)
        logger.trace("Write groups used: {}", self.write_groups_used)

        return result

    ### Operator implementations ###

    def keyword_op(self, items: list[Token]) -> tuple[DocResult, int]:
        logger.trace("Evaluating keyword term: {}", items)

        result_docs, scores, highlights = self.tantivy_index.search(
            items[0], self.enable_highlighting, self.min_usability_score, self.rank_by_usability
        )
        self.updates_scores(result_docs, scores)

        write_group = self._get_write_group(items[0])
        self.intermediate_results.add_doc_id_results(
            write_group, result_docs, self.metadata.col_to_doc
        )

        parent_write_group = self._get_parent_write_group(write_group)

        return ((result_docs, (highlights, np.array([], dtype=uint32))), parent_write_group)

    def col_op(self, items: list[tuple[ColResult, int]]) -> tuple[DocResult, int]:
        logger.trace("Evaluating column term")

        if len(items) != 1:
            raise ValueError("Column term must have exactly one item")
        col_ids = items[0][0]
        write_group = items[0][1]
        doc_ids = col_to_doc_ids(col_ids, self.metadata.col_to_doc)
        logger.trace(f"Evaluating junction with items: {items}")
        self.intermediate_results.add_doc_id_results(
            write_group, doc_ids, self.metadata.col_to_doc
        )
        parent_write_group = self._get_parent_write_group(write_group)
        if self.enable_highlighting:
            return (doc_ids, ({}, col_ids)), parent_write_group

        return (doc_ids, ({}, np.array([], dtype=uint32))), parent_write_group

    def name_op(self, items: list[Token]) -> tuple[ColResult, int]:
        logger.trace("Evaluating column term: {}", items)

        column = items[0]
        k = int(items[1])

        result = self.hnsw_index.search(column, k, None)

        write_group = self._get_write_group(items[0])
        self.intermediate_results.add_col_id_results(
            write_group, result, self.metadata.doc_to_cols
        )
        parent_write_group = self._get_parent_write_group(write_group)
        return result, parent_write_group

    def percentile_op(self, items: list[Token]) -> tuple[ColResult, int]:
        logger.trace("Evaluating percentile term: {}", items)

        percentile = float(items[0])
        comparison: str = items[1]
        reference = float(items[2])
        hist_filter = self.intermediate_results.build_hist_filter(
            self._get_read_groups(items[0]), self.metadata
        )

        write_group = self._get_write_group(items[0])
        if hist_filter is not None and len(hist_filter) == 0:
<<<<<<< HEAD
            logger.opt(lazy=True).trace("Empty histogram filter, returning empty result")
            return np.array([], dtype=uint32), write_group
=======
            logger.trace("Empty histogram filter, returning empty result")
            return set(), write_group
>>>>>>> 25d26e71

        logger.trace(
            "Length of histogram filter: {}",
            len(hist_filter) if hist_filter is not None else "None",
        )
        result = self.fainder_index.search(
            percentile, comparison, reference, self.fainder_mode, hist_filter
        )
        self.intermediate_results.add_col_id_results(
            write_group, result, self.metadata.doc_to_cols
        )
        parent_write_group = self._get_parent_write_group(write_group)
        return result, parent_write_group

    def conjunction(self, items: Sequence[tuple[TResult, int]]) -> tuple[TResult, int]:
        logger.trace("Evaluating conjunction with items: {}", len(items))

        clean_items, write_group = self._clean_items(items)
        result = junction(clean_items, "and", self.enable_highlighting, self.metadata.doc_to_cols)
        if isinstance(result, tuple):
            self.intermediate_results.add_doc_id_results(
                write_group, result[0], self.metadata.col_to_doc
            )
        else:
            self.intermediate_results.add_col_id_results(
                write_group, result, self.metadata.doc_to_cols
            )

        return result, self._get_parent_write_group(write_group)

    def disjunction(self, items: Sequence[tuple[TResult, int]]) -> tuple[TResult, int]:
        logger.trace("Evaluating disjunction with items: {}", len(items))

        clean_items, write_group = self._clean_items(items)
        result = junction(clean_items, "or", self.enable_highlighting, self.metadata.doc_to_cols)

        if isinstance(result, tuple):
            self.intermediate_results.add_doc_id_results(
                write_group, result[0], self.metadata.col_to_doc
            )
        else:
            self.intermediate_results.add_col_id_results(
                write_group, result, self.metadata.doc_to_cols
            )

        return result, self._get_parent_write_group(write_group)

    def negation(self, items: Sequence[tuple[TResult, int]]) -> tuple[TResult, int]:
        logger.trace("Evaluating negation with {} items", len(items))

        if len(items) != 1:
            raise ValueError("Negation term must have exactly one item")

        clean_items, write_group = self._clean_items(items)
        if isinstance(clean_items[0], tuple):
            to_negate, _ = clean_items[0]
            doc_result = negation(to_negate, len(self.metadata.doc_to_cols))
            # Result highlights are reset for negated results
            doc_highlights: DocumentHighlights = {}
            col_highlights: ColumnHighlights = np.array([], dtype=uint32)
            self.intermediate_results.add_doc_id_results(
                write_group, doc_result, self.metadata.col_to_doc
            )

            result = (doc_result, (doc_highlights, col_highlights))
            return result, self._get_parent_write_group(write_group)

        to_negate_cols: ColResult = clean_items[0]
        negated_cols = negation(to_negate_cols, len(self.metadata.col_to_doc))
        self.intermediate_results.add_col_id_results(
            write_group, negated_cols, self.metadata.doc_to_cols
        )

        return negated_cols, self._get_parent_write_group(write_group)

    def query(self, items: list[tuple[DocResult, int]]) -> DocResult:
        logger.trace("Evaluating query with {} items", len(items))

        if len(items) != 1:
            raise ValueError("Query must have exactly one item")
        return items[0][0]<|MERGE_RESOLUTION|>--- conflicted
+++ resolved
@@ -114,13 +114,8 @@
         col_ids: ColumnArray,
         doc_to_cols: list[list[int]],
     ) -> None:
-<<<<<<< HEAD
-        logger.opt(lazy=True).trace(
-            f"Adding column IDs to write group {write_group} length of col_ids: {col_ids.size}"
-=======
         logger.trace(
-            "Adding column IDs to write group {} length of col_ids: {}", write_group, len(col_ids)
->>>>>>> 25d26e71
+            "Adding column IDs to write group {} length of col_ids: {}", write_group, col_ids.size
         )
         if write_group not in self.write_groups_used:
             raise ValueError("Write group {} is not used", write_group)
@@ -147,15 +142,10 @@
         doc_ids: DocumentArray,
         col_to_doc: NDArray[uint32],
     ) -> None:
-<<<<<<< HEAD
-        logger.opt(lazy=True).trace(
-            f"Adding document IDs to write group {write_group} length of doc_ids: {doc_ids.size}"
-=======
         logger.trace(
             "Adding document IDs to write group {} length of doc_ids: {}",
             write_group,
-            len(doc_ids),
->>>>>>> 25d26e71
+            doc_ids.size,
         )
         if write_group not in self.write_groups_used:
             raise ValueError("Write group {} is not used", write_group)
@@ -195,14 +185,9 @@
             )
             intermediate = self.results[read_group].build_hist_filter(metadata)
 
-<<<<<<< HEAD
-            logger.opt(lazy=True).trace(
-                f"Intermediate result size: "
-                f"{len(intermediate) if intermediate is not None else 'None'}"
-=======
             logger.trace(
-                "Intermediate result size: {}", len(intermediate) if intermediate else "None"
->>>>>>> 25d26e71
+                "Intermediate result size: {}",
+                len(intermediate) if intermediate is not None else "None",
             )
             self.write_groups_actually_used[read_group] = (
                 self.write_groups_actually_used.get(read_group, 0) + 1
@@ -383,13 +368,8 @@
 
         write_group = self._get_write_group(items[0])
         if hist_filter is not None and len(hist_filter) == 0:
-<<<<<<< HEAD
-            logger.opt(lazy=True).trace("Empty histogram filter, returning empty result")
+            logger.trace("Empty histogram filter, returning empty result")
             return np.array([], dtype=uint32), write_group
-=======
-            logger.trace("Empty histogram filter, returning empty result")
-            return set(), write_group
->>>>>>> 25d26e71
 
         logger.trace(
             "Length of histogram filter: {}",
