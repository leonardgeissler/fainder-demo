--- conflicted
+++ resolved
@@ -49,14 +49,12 @@
 CROISSANT_STORE_TYPE=dict    # Croissant store implementation (dict or file)
 CROISSANT_CACHE_SIZE=128     # Size of the Croissant store cache (only relevant for file store)
 EXECUTOR_TYPE=simple         # Query executor implementation (simple or prefiltering)
-<<<<<<< HEAD
 
 # Engine
 QUERY_CACHE_SIZE=128                # Maximum number of query results to cache
 MIN_USABILITY_SCORE=0.0             # Minimum usability threshold for query results
 RANK_BY_USABILITY=True              # Boolean to enable/disable usability
-=======
->>>>>>> 1abcf197
+EXECUTOR_TYPE=simple         # Query executor implementation (simple or prefiltering)
 
 # Fainder
 FAINDER_N_CLUSTERS=50               # Number of index clusters
